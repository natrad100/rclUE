// Fill out your copyright notice in the Description page of Project Settings.

#pragma once

#include "CoreMinimal.h"
#include "Components/ActorComponent.h"
#include "Containers/Map.h"

#include "ROS2Context.h"

#include "ROS2Node.generated.h"

class UROS2Publisher;
class UROS2ServiceClient;
class UROS2ActionServer;
class UROS2ActionClient;

// Reminder: functions bound to delegates must be UFUNCTION
DECLARE_DYNAMIC_DELEGATE_OneParam(FSubscriptionCallback, const UROS2GenericMsg *, Message);
DECLARE_DYNAMIC_DELEGATE_OneParam(FServiceCallback, UROS2GenericSrv *, Service);
DECLARE_DYNAMIC_DELEGATE_OneParam(FActionCallback, UROS2GenericAction *, Action);
DECLARE_DYNAMIC_DELEGATE(FSimpleCallback);

// these structs assume that the MAP containing them is short enough
// that iterating through them is not a performance bottleneck
USTRUCT(Blueprintable)
struct RCLUE_API FSubscription
{
	GENERATED_BODY()

public:
	UPROPERTY(EditAnywhere, BlueprintReadWrite)
	FString TopicName;
	
	UPROPERTY(EditAnywhere, BlueprintReadWrite)
	TSubclassOf<UROS2GenericMsg> TopicType;
	
	UPROPERTY(EditAnywhere, BlueprintReadWrite)
	UROS2GenericMsg * TopicMsg;

<<<<<<< HEAD
	rcl_subscription_t rcl_subscription;

=======
	rcl_subscription_t RCLSubscription;
	
>>>>>>> 251de483
	UPROPERTY(EditAnywhere, BlueprintReadWrite)
	FSubscriptionCallback Callback;
	
	UPROPERTY(EditAnywhere, BlueprintReadWrite)
	bool Ready;
};

USTRUCT(Blueprintable)
struct RCLUE_API FService
{
	GENERATED_BODY()

public:
	UPROPERTY(EditAnywhere, BlueprintReadWrite)
	FString ServiceName;
	
	UPROPERTY(EditAnywhere, BlueprintReadWrite)
	TSubclassOf<UROS2GenericSrv> ServiceType;
	
	UPROPERTY(EditAnywhere, BlueprintReadWrite)
	UROS2GenericSrv * Service;

<<<<<<< HEAD
	rcl_service_t rcl_service;

=======
	rcl_service_t RCLService;
	
>>>>>>> 251de483
	UPROPERTY(EditAnywhere, BlueprintReadWrite)
	FServiceCallback Callback;
	
	UPROPERTY(EditAnywhere, BlueprintReadWrite)
	bool Ready;
};



/**
 * ROS2 Node that additionally acts as a factory for Publishers, Subscribers, Clients, Services
 */
UCLASS(Blueprintable)
class RCLUE_API AROS2Node : public AActor
{
	GENERATED_BODY()
	
public:	
	// Sets default values for this actor's properties
	AROS2Node();

protected:	
	virtual void EndPlay(const EEndPlayReason::Type EndPlayReason) override;

public:	
	// Called every frame
	virtual void Tick(float DeltaTime) override;

	
public:
	UFUNCTION(BlueprintCallable)
	void Init();

	UPROPERTY(EditAnywhere, BlueprintReadWrite)
	FString Name = TEXT("node");
	
	UPROPERTY(EditAnywhere, BlueprintReadWrite)
	FString Namespace = TEXT("ros_global");

	rcl_node_t* GetNode();

	UPROPERTY(VisibleAnywhere, BlueprintReadOnly)
	TEnumAsByte<UROS2State> State = UROS2State::Created;



	// It is up to the user to ensure that subscriptions are only added once
	UFUNCTION(BlueprintCallable)
	void AddSubscription(const FString TopicName, const TSubclassOf<UROS2GenericMsg> MsgClass, const FSubscriptionCallback Callback);

	UFUNCTION(BlueprintCallable)
	void AddPublisher(UROS2Publisher* Publisher);

	UFUNCTION(BlueprintCallable)
	void AddClient(UROS2ServiceClient* Client);

	UFUNCTION(BlueprintCallable)
	void AddService(const FString ServiceName, const TSubclassOf<UROS2GenericSrv> SrvClass, const FServiceCallback Callback);

	UFUNCTION(BlueprintCallable)
	void AddActionClient(UROS2ActionClient* ActionClient);

	UFUNCTION(BlueprintCallable)
	void AddActionServer(UROS2ActionServer* ActionServer);



	// Queries/Diagnostics
	UFUNCTION(BlueprintCallable)
	const TMap<FString, FString> GetListOfNodes();

	UFUNCTION(BlueprintCallable)
	const TMap<FString, FString> GetListOfTopics();

	UFUNCTION(BlueprintCallable)
	const TMap<FString, FString> GetListOfServices();



	// wait_set quantities
	UPROPERTY(VisibleAnywhere,Category="Diagnostics")
	int NGuardConditions = 0;

	UPROPERTY(VisibleAnywhere,Category="Diagnostics")
	int NTimers = 0;

	UPROPERTY(VisibleAnywhere,Category="Diagnostics")
	int NEvents = 0;

protected:
	UFUNCTION()
	UROS2Context* GetContext();

	// this will be handled by the executor as anything related to the wait_set
	UFUNCTION() // uint64 is apparently not supported by BP - might need some changes here
	void SpinSome();
	
	rcl_wait_set_t wait_set;

	UPROPERTY()
	UROS2Context* Context;

	rcl_node_t node;



	UPROPERTY(EditAnywhere, BlueprintReadWrite)
	TArray<FSubscription> Subscriptions;

	UPROPERTY(EditAnywhere, BlueprintReadWrite)
	TArray<FService> Services;

	UPROPERTY(EditAnywhere, BlueprintReadWrite)
	TArray<UROS2Publisher *> Publishers;

	UPROPERTY(EditAnywhere, BlueprintReadWrite)
	TArray<UROS2ServiceClient *> Clients;

	UPROPERTY(EditAnywhere, BlueprintReadWrite)
	TArray<UROS2ActionClient *> ActionClients;

	UPROPERTY(EditAnywhere, BlueprintReadWrite)
	TArray<UROS2ActionServer *> ActionServers;



	UPROPERTY()
	FTimerHandle TimerHandle;

private:
	UFUNCTION()
	void HandleSubscriptions();
	
	UFUNCTION()
	void HandleServices();
	
	UFUNCTION()
	void HandleClients();
};
<|MERGE_RESOLUTION|>--- conflicted
+++ resolved
@@ -1,215 +1,205 @@
-// Fill out your copyright notice in the Description page of Project Settings.
-
-#pragma once
-
-#include "CoreMinimal.h"
-#include "Components/ActorComponent.h"
-#include "Containers/Map.h"
-
-#include "ROS2Context.h"
-
-#include "ROS2Node.generated.h"
-
-class UROS2Publisher;
-class UROS2ServiceClient;
-class UROS2ActionServer;
-class UROS2ActionClient;
-
-// Reminder: functions bound to delegates must be UFUNCTION
-DECLARE_DYNAMIC_DELEGATE_OneParam(FSubscriptionCallback, const UROS2GenericMsg *, Message);
-DECLARE_DYNAMIC_DELEGATE_OneParam(FServiceCallback, UROS2GenericSrv *, Service);
-DECLARE_DYNAMIC_DELEGATE_OneParam(FActionCallback, UROS2GenericAction *, Action);
-DECLARE_DYNAMIC_DELEGATE(FSimpleCallback);
-
-// these structs assume that the MAP containing them is short enough
-// that iterating through them is not a performance bottleneck
-USTRUCT(Blueprintable)
-struct RCLUE_API FSubscription
-{
-	GENERATED_BODY()
-
-public:
-	UPROPERTY(EditAnywhere, BlueprintReadWrite)
-	FString TopicName;
-	
-	UPROPERTY(EditAnywhere, BlueprintReadWrite)
-	TSubclassOf<UROS2GenericMsg> TopicType;
-	
-	UPROPERTY(EditAnywhere, BlueprintReadWrite)
-	UROS2GenericMsg * TopicMsg;
-
-<<<<<<< HEAD
-	rcl_subscription_t rcl_subscription;
-
-=======
-	rcl_subscription_t RCLSubscription;
-	
->>>>>>> 251de483
-	UPROPERTY(EditAnywhere, BlueprintReadWrite)
-	FSubscriptionCallback Callback;
-	
-	UPROPERTY(EditAnywhere, BlueprintReadWrite)
-	bool Ready;
-};
-
-USTRUCT(Blueprintable)
-struct RCLUE_API FService
-{
-	GENERATED_BODY()
-
-public:
-	UPROPERTY(EditAnywhere, BlueprintReadWrite)
-	FString ServiceName;
-	
-	UPROPERTY(EditAnywhere, BlueprintReadWrite)
-	TSubclassOf<UROS2GenericSrv> ServiceType;
-	
-	UPROPERTY(EditAnywhere, BlueprintReadWrite)
-	UROS2GenericSrv * Service;
-
-<<<<<<< HEAD
-	rcl_service_t rcl_service;
-
-=======
-	rcl_service_t RCLService;
-	
->>>>>>> 251de483
-	UPROPERTY(EditAnywhere, BlueprintReadWrite)
-	FServiceCallback Callback;
-	
-	UPROPERTY(EditAnywhere, BlueprintReadWrite)
-	bool Ready;
-};
-
-
-
-/**
- * ROS2 Node that additionally acts as a factory for Publishers, Subscribers, Clients, Services
- */
-UCLASS(Blueprintable)
-class RCLUE_API AROS2Node : public AActor
-{
-	GENERATED_BODY()
-	
-public:	
-	// Sets default values for this actor's properties
-	AROS2Node();
-
-protected:	
-	virtual void EndPlay(const EEndPlayReason::Type EndPlayReason) override;
-
-public:	
-	// Called every frame
-	virtual void Tick(float DeltaTime) override;
-
-	
-public:
-	UFUNCTION(BlueprintCallable)
-	void Init();
-
-	UPROPERTY(EditAnywhere, BlueprintReadWrite)
-	FString Name = TEXT("node");
-	
-	UPROPERTY(EditAnywhere, BlueprintReadWrite)
-	FString Namespace = TEXT("ros_global");
-
-	rcl_node_t* GetNode();
-
-	UPROPERTY(VisibleAnywhere, BlueprintReadOnly)
-	TEnumAsByte<UROS2State> State = UROS2State::Created;
-
-
-
-	// It is up to the user to ensure that subscriptions are only added once
-	UFUNCTION(BlueprintCallable)
-	void AddSubscription(const FString TopicName, const TSubclassOf<UROS2GenericMsg> MsgClass, const FSubscriptionCallback Callback);
-
-	UFUNCTION(BlueprintCallable)
-	void AddPublisher(UROS2Publisher* Publisher);
-
-	UFUNCTION(BlueprintCallable)
-	void AddClient(UROS2ServiceClient* Client);
-
-	UFUNCTION(BlueprintCallable)
-	void AddService(const FString ServiceName, const TSubclassOf<UROS2GenericSrv> SrvClass, const FServiceCallback Callback);
-
-	UFUNCTION(BlueprintCallable)
-	void AddActionClient(UROS2ActionClient* ActionClient);
-
-	UFUNCTION(BlueprintCallable)
-	void AddActionServer(UROS2ActionServer* ActionServer);
-
-
-
-	// Queries/Diagnostics
-	UFUNCTION(BlueprintCallable)
-	const TMap<FString, FString> GetListOfNodes();
-
-	UFUNCTION(BlueprintCallable)
-	const TMap<FString, FString> GetListOfTopics();
-
-	UFUNCTION(BlueprintCallable)
-	const TMap<FString, FString> GetListOfServices();
-
-
-
-	// wait_set quantities
-	UPROPERTY(VisibleAnywhere,Category="Diagnostics")
-	int NGuardConditions = 0;
-
-	UPROPERTY(VisibleAnywhere,Category="Diagnostics")
-	int NTimers = 0;
-
-	UPROPERTY(VisibleAnywhere,Category="Diagnostics")
-	int NEvents = 0;
-
-protected:
-	UFUNCTION()
-	UROS2Context* GetContext();
-
-	// this will be handled by the executor as anything related to the wait_set
-	UFUNCTION() // uint64 is apparently not supported by BP - might need some changes here
-	void SpinSome();
-	
-	rcl_wait_set_t wait_set;
-
-	UPROPERTY()
-	UROS2Context* Context;
-
-	rcl_node_t node;
-
-
-
-	UPROPERTY(EditAnywhere, BlueprintReadWrite)
-	TArray<FSubscription> Subscriptions;
-
-	UPROPERTY(EditAnywhere, BlueprintReadWrite)
-	TArray<FService> Services;
-
-	UPROPERTY(EditAnywhere, BlueprintReadWrite)
-	TArray<UROS2Publisher *> Publishers;
-
-	UPROPERTY(EditAnywhere, BlueprintReadWrite)
-	TArray<UROS2ServiceClient *> Clients;
-
-	UPROPERTY(EditAnywhere, BlueprintReadWrite)
-	TArray<UROS2ActionClient *> ActionClients;
-
-	UPROPERTY(EditAnywhere, BlueprintReadWrite)
-	TArray<UROS2ActionServer *> ActionServers;
-
-
-
-	UPROPERTY()
-	FTimerHandle TimerHandle;
-
-private:
-	UFUNCTION()
-	void HandleSubscriptions();
-	
-	UFUNCTION()
-	void HandleServices();
-	
-	UFUNCTION()
-	void HandleClients();
-};
+// Fill out your copyright notice in the Description page of Project Settings.
+
+#pragma once
+
+#include "CoreMinimal.h"
+#include "Components/ActorComponent.h"
+#include "Containers/Map.h"
+
+#include "ROS2Context.h"
+
+#include "ROS2Node.generated.h"
+
+class UROS2Publisher;
+class UROS2ServiceClient;
+class UROS2ActionServer;
+class UROS2ActionClient;
+
+// Reminder: functions bound to delegates must be UFUNCTION
+DECLARE_DYNAMIC_DELEGATE_OneParam(FSubscriptionCallback, const UROS2GenericMsg *, Message);
+DECLARE_DYNAMIC_DELEGATE_OneParam(FServiceCallback, UROS2GenericSrv *, Service);
+DECLARE_DYNAMIC_DELEGATE_OneParam(FActionCallback, UROS2GenericAction *, Action);
+DECLARE_DYNAMIC_DELEGATE(FSimpleCallback);
+
+// these structs assume that the MAP containing them is short enough
+// that iterating through them is not a performance bottleneck
+USTRUCT(Blueprintable)
+struct RCLUE_API FSubscription
+{
+	GENERATED_BODY()
+
+public:
+	UPROPERTY(EditAnywhere, BlueprintReadWrite)
+	FString TopicName;
+	
+	UPROPERTY(EditAnywhere, BlueprintReadWrite)
+	TSubclassOf<UROS2GenericMsg> TopicType;
+	
+	UPROPERTY(EditAnywhere, BlueprintReadWrite)
+	UROS2GenericMsg * TopicMsg;
+
+	rcl_subscription_t rcl_subscription;
+
+	UPROPERTY(EditAnywhere, BlueprintReadWrite)
+	FSubscriptionCallback Callback;
+	
+	UPROPERTY(EditAnywhere, BlueprintReadWrite)
+	bool Ready;
+};
+
+USTRUCT(Blueprintable)
+struct RCLUE_API FService
+{
+	GENERATED_BODY()
+
+public:
+	UPROPERTY(EditAnywhere, BlueprintReadWrite)
+	FString ServiceName;
+	
+	UPROPERTY(EditAnywhere, BlueprintReadWrite)
+	TSubclassOf<UROS2GenericSrv> ServiceType;
+	
+	UPROPERTY(EditAnywhere, BlueprintReadWrite)
+	UROS2GenericSrv * Service;
+
+	rcl_service_t rcl_service;
+
+	UPROPERTY(EditAnywhere, BlueprintReadWrite)
+	FServiceCallback Callback;
+	
+	UPROPERTY(EditAnywhere, BlueprintReadWrite)
+	bool Ready;
+};
+
+
+
+/**
+ * ROS2 Node that additionally acts as a factory for Publishers, Subscribers, Clients, Services
+ */
+UCLASS(Blueprintable)
+class RCLUE_API AROS2Node : public AActor
+{
+	GENERATED_BODY()
+	
+public:	
+	// Sets default values for this actor's properties
+	AROS2Node();
+
+protected:	
+	virtual void EndPlay(const EEndPlayReason::Type EndPlayReason) override;
+
+public:	
+	// Called every frame
+	virtual void Tick(float DeltaTime) override;
+
+	
+public:
+	UFUNCTION(BlueprintCallable)
+	void Init();
+
+	UPROPERTY(EditAnywhere, BlueprintReadWrite)
+	FString Name = TEXT("node");
+	
+	UPROPERTY(EditAnywhere, BlueprintReadWrite)
+	FString Namespace = TEXT("ros_global");
+
+	rcl_node_t* GetNode();
+
+	UPROPERTY(VisibleAnywhere, BlueprintReadOnly)
+	TEnumAsByte<UROS2State> State = UROS2State::Created;
+
+
+
+	// It is up to the user to ensure that subscriptions are only added once
+	UFUNCTION(BlueprintCallable)
+	void AddSubscription(const FString TopicName, const TSubclassOf<UROS2GenericMsg> MsgClass, const FSubscriptionCallback Callback);
+
+	UFUNCTION(BlueprintCallable)
+	void AddPublisher(UROS2Publisher* Publisher);
+
+	UFUNCTION(BlueprintCallable)
+	void AddClient(UROS2ServiceClient* Client);
+
+	UFUNCTION(BlueprintCallable)
+	void AddService(const FString ServiceName, const TSubclassOf<UROS2GenericSrv> SrvClass, const FServiceCallback Callback);
+
+	UFUNCTION(BlueprintCallable)
+	void AddActionClient(UROS2ActionClient* ActionClient);
+
+	UFUNCTION(BlueprintCallable)
+	void AddActionServer(UROS2ActionServer* ActionServer);
+
+
+
+	// Queries/Diagnostics
+	UFUNCTION(BlueprintCallable)
+	const TMap<FString, FString> GetListOfNodes();
+
+	UFUNCTION(BlueprintCallable)
+	const TMap<FString, FString> GetListOfTopics();
+
+	UFUNCTION(BlueprintCallable)
+	const TMap<FString, FString> GetListOfServices();
+
+
+
+	// wait_set quantities
+	UPROPERTY(VisibleAnywhere,Category="Diagnostics")
+	int NGuardConditions = 0;
+
+	UPROPERTY(VisibleAnywhere,Category="Diagnostics")
+	int NTimers = 0;
+
+	UPROPERTY(VisibleAnywhere,Category="Diagnostics")
+	int NEvents = 0;
+
+protected:
+	UFUNCTION()
+	UROS2Context* GetContext();
+
+	// this will be handled by the executor as anything related to the wait_set
+	UFUNCTION() // uint64 is apparently not supported by BP - might need some changes here
+	void SpinSome();
+	
+	rcl_wait_set_t wait_set;
+
+	UPROPERTY()
+	UROS2Context* Context;
+
+	rcl_node_t node;
+
+
+
+	UPROPERTY(EditAnywhere, BlueprintReadWrite)
+	TArray<FSubscription> Subscriptions;
+
+	UPROPERTY(EditAnywhere, BlueprintReadWrite)
+	TArray<FService> Services;
+
+	UPROPERTY(EditAnywhere, BlueprintReadWrite)
+	TArray<UROS2Publisher *> Publishers;
+
+	UPROPERTY(EditAnywhere, BlueprintReadWrite)
+	TArray<UROS2ServiceClient *> Clients;
+
+	UPROPERTY(EditAnywhere, BlueprintReadWrite)
+	TArray<UROS2ActionClient *> ActionClients;
+
+	UPROPERTY(EditAnywhere, BlueprintReadWrite)
+	TArray<UROS2ActionServer *> ActionServers;
+
+
+
+	UPROPERTY()
+	FTimerHandle TimerHandle;
+
+private:
+	UFUNCTION()
+	void HandleSubscriptions();
+	
+	UFUNCTION()
+	void HandleServices();
+	
+	UFUNCTION()
+	void HandleClients();
+};