--- conflicted
+++ resolved
@@ -47,8 +47,6 @@
 3. For messages not in std_msgs, the appropriate library path needs to be added to LD_LIBRARY_PATH
 4. within the Unreal Editor: Edit->Plugins, search and enable for `rclc`
 5. add a PubSubExample actor to the scene and test
-<<<<<<< HEAD
-=======
 
 ## How to install this plugin (Ubuntu 20):
 1. clone this repository in your Unreal Engine 4 Plugin folder
@@ -65,7 +63,6 @@
 3. For messages not in std_msgs, the appropriate library path needs to be added to LD_LIBRARY_PATH
 4. within the Unreal Editor: Edit->Plugins, search and enable for `rclc`
 5. add a PubSubExample actor to the scene and test
->>>>>>> b6ce58fb
 
 ## How to install this plugin (Windows 10)
 1. clone this repository in your Unreal Engine 4 Plugin folder (branch?)
